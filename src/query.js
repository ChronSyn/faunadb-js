'use strict'

var annotate = require('fn-annotate')
var deprecate = require('util-deprecate')
var Expr = require('./Expr')
var errors = require('./errors')
var values = require('./values')
var objectAssign = require('object-assign')
var util = require('./_util')

/**
 * This module contains functions used to construct FaunaDB Queries.
 *
 * See the [FaunaDB Query API Documentation](https://app.fauna.com/documentation/reference/queryapi)
 * for per-function documentation.
 *
 * @module query
 */

/**
 * @typedef {(Expr|string|number|boolean|Object)} module:query~ExprTerm
 */

/**
 * @typedef {(module:query~ExprTerm|Array<module:query~ExprTerm>)} module:query~ExprArg
 */

// Type helpers

/**
 * If one parameter is provided, constructs a literal Ref value.
 * The string `collections/widget/123` will be equivalent to `new values.Ref('123', new values.Ref('widget', values.Native.COLLECTIONS))`
 *
 * If two are provided, constructs a Ref() function that, when evaluated, returns a Ref value.
 *
 * @param {string|module:query~ExprArg} ref|cls
 *   Alone, the ref in path form. Combined with `id`, must be a collection ref.
 * @param {module:query~ExprArg} [id]
 *   A numeric id of the given collection.
 * @return {Expr}
 */
function Ref() {
  arity.between(1, 2, arguments, Ref.name)
  switch (arguments.length) {
    case 1:
      return new Expr({ '@ref': wrap(arguments[0]) })
    case 2:
      return new Expr({ ref: wrap(arguments[0]), id: wrap(arguments[1]) })
  }
}

/**
 * @param {Uint8Array|ArrayBuffer|module:query~ExprArg} bytes
 *   A base64 encoded string or a byte array
 * @return {Expr}
 */
function Bytes(bytes) {
  arity.exact(1, arguments, Bytes.name)
  return new values.Bytes(bytes)
}

// Basic forms

/**
 * See the [docs](https://app.fauna.com/documentation/reference/queryapi#basic-forms).
 *
 * @param {module:query~ExprArg} msg
 *   The message to send back to the client.
 * @return {Expr}
 * */
function Abort(msg) {
  arity.exact(1, arguments, Abort.name)
  return new Expr({ abort: wrap(msg) })
}

/**
 * See the [docs](https://app.fauna.com/documentation/reference/queryapi#basic-forms).
 *
 * @param {module:query~ExprArg} timestamp
 *   An Expr that will evaluate to a Time.
 * @param {module:query~ExprArg} expr
 *   The Expr to run at the given snapshot time.
 * @return {Expr}
 * */
function At(timestamp, expr) {
  arity.exact(2, arguments, At.name)
  return new Expr({ at: wrap(timestamp), expr: wrap(expr) })
}

/**
 * See the [docs](https://app.fauna.com/documentation/reference/queryapi#basic-forms).
 *
 * @param {module:query~ExprArg} bindings
 *   A set of bindings to use within the given expression.
 * @param {module:query~ExprArg} in
 *   The expression to run with the given bindings.
 * @return {Expr}
 * */
function Let(vars, expr) {
  arity.exact(2, arguments, Let.name)
  var bindings = []

  if (Array.isArray(vars)) {
    bindings = vars.map(function(item) {
      return wrapValues(item)
    })
  } else {
    bindings = Object.keys(vars).map(function(k) {
      var b = {}
      b[k] = wrap(vars[k])
      return b
    })
  }

  if (typeof expr === 'function') {
    if (Array.isArray(vars)) {
      var expr_vars = []

      vars.forEach(function(item) {
        Object.keys(item).forEach(function(name) {
          expr_vars.push(Var(name))
        })
      })

      expr = expr.apply(null, expr_vars)
    } else {
      expr = expr.apply(
        null,
        Object.keys(vars).map(function(name) {
          return Var(name)
        })
      )
    }
  }

  return new Expr({ let: bindings, in: wrap(expr) })
}

/**
 * See the [docs](https://app.fauna.com/documentation/reference/queryapi#basic-forms).
 *
 * @param {module:query~ExprArg} varName
 *   The name of the bound var.
 * @return {Expr}
 * */
function Var(varName) {
  arity.exact(1, arguments, Var.name)
  return new Expr({ var: wrap(varName) })
}

/**
 * See the [docs](https://app.fauna.com/documentation/reference/queryapi#basic-forms).
 *
 * @param {module:query~ExprArg} condition
 *   An expression that returns a boolean.
 * @param {module:query~ExprArg} then
 *   The expression to run if condition is true.
 * @param {module:query~ExprArg} else
 *   The expression to run if the condition is false.
 * @return {Expr}
 * */
function If(condition, then, _else) {
  arity.exact(3, arguments, If.name)
  return new Expr({ if: wrap(condition), then: wrap(then), else: wrap(_else) })
}

/**
 * See the [docs](https://app.fauna.com/documentation/reference/queryapi#basic-forms).
 *
 * @param {...module:query~ExprArg} args
 *   A series of expressions to run.
 * @return {Expr}
 * */
function Do() {
  arity.min(1, arguments, Do.name)
  var args = argsToArray(arguments)
  return new Expr({ do: wrap(args) })
}

/** See the [docs](https://app.fauna.com/documentation/reference/queryapi#basic-forms).
 *
 * @param {...module:query~ExprArg} fields
 *   The object to be escaped.
 * @return {Expr}
 * */
var objectFunction = function(fields) {
  arity.exact(1, arguments, objectFunction.name)
  return new Expr({ object: wrapValues(fields) })
}
/**
 * See the [docs](https://app.fauna.com/documentation/reference/queryapi#basic-forms).
 *
 * Directly produces a FaunaDB Lambda expression as described in the FaunaDB reference
 * documentation.
 *
 * @param {module:query~ExprArg} var
 *   The names of the variables to be bound in this lambda expression.
 * @param {module:query~ExprArg} expr
 *   The lambda expression.
 * @return {Expr}
 */

/**
 * See the [docs](https://app.fauna.com/documentation/reference/queryapi#basic-forms).
 *
 * Takes a Javascript function, and will transform it
 * into the appropriate FaunaDB query. For example:
 *
 * ```
 * Lambda(function(a) { return Add(a, a); });
 * // Returns { lambda: 'a', expr: { add: [{ var: a }, { var: a }] } }
 * ```
 * Note that the driver will handle wrapping all usages of the lambda's bound
 * variables with the {@link modules:query~Var} function.
 *
 * @param {function} func
 *   Takes the provided function and produces the appropriate FaunaDB query expression.
 * @return {Expr}
 *
 */ function Lambda() {
  arity.between(1, 2, arguments, Lambda.name)
  switch (arguments.length) {
    case 1:
      var value = arguments[0]
      if (typeof value === 'function') {
        return _lambdaFunc(value)
      } else if (
        value instanceof Expr ||
        util.checkInstanceHasProperty(value, '_isFaunaExpr')
      ) {
        return value
      } else {
        throw new errors.InvalidValue(
          'Lambda function takes either a Function or an Expr.'
        )
      }
    case 2:
      var var_name = arguments[0]
      var expr = arguments[1]

      return _lambdaExpr(var_name, expr)
  }
}

/**
 * @private
 */
function _lambdaFunc(func) {
  var vars = annotate(func)
  switch (vars.length) {
    case 0:
      throw new errors.InvalidValue(
        'Provided Function must take at least 1 argument.'
      )
    case 1:
      return _lambdaExpr(vars[0], func(Var(vars[0])))
    default:
      return _lambdaExpr(
        vars,
        func.apply(
          null,
          vars.map(function(name) {
            return Var(name)
          })
        )
      )
  }
}

/**
 * @private
 */
function _lambdaExpr(var_name, expr) {
  return new Expr({ lambda: wrap(var_name), expr: wrap(expr) })
}

/**
 * See the [docs](https://app.fauna.com/documentation/reference/queryapi#basic-forms).
 *
 * Invokes a given function passing in the provided arguments
 *
 * ```
 * Call(Ref("functions/a_function"), 1, 2)
 * ```
 *
 * @param {module:query~ExprArg} ref
 *   The ref of the UserDefinedFunction to call
 * @param {...module:query~ExprArg} args
 *   A series of values to pass as arguments to the UDF.
 * @return {Expr}
 * */
function Call(ref) {
  arity.min(1, arguments, Call.name)
  var args = argsToArray(arguments)
  args.shift()
  return new Expr({ call: wrap(ref), arguments: wrap(varargs(args)) })
}

/**
 * See the [docs](https://app.fauna.com/documentation/reference/queryapi#basic-forms).
 *
 * Constructs a `@query` type using the Lambda() or a function.
 *
 * ```
 * Query(Lambda(['a', 'b'], Add(Var('a'), Var('b'))))
 * Query(function (a, b) { return Add(a, b) })
 * ```
 *
 * @param {module:query~ExprArg|function} lambda
 *   A function to escape as a query.
 * @return {Expr}
 * */
function Query(lambda) {
  arity.exact(1, arguments, Query.name)
  return new Expr({ query: wrap(lambda) })
}

// Collection functions

/** See the [docs](https://app.fauna.com/documentation/reference/queryapi#collections).
 *
 * @param {module:query~ExprArg} collection
 *   An expression resulting in a collection to be mapped over.
 * @param {module:query~ExprArg|function} lambda
 *   A function to be called for each element of the collection.
 * @return {Expr}
 * */
function Map(collection, lambda_expr) {
  arity.exact(2, arguments, Map.name)
  return new Expr({ map: wrap(lambda_expr), collection: wrap(collection) })
}

/**
 * See the [docs](https://app.fauna.com/documentation/reference/queryapi#collections).
 *
 * @param {module:query~ExprArg} collection
 *   An expression resulting in a collection to be iterated over.
 * @param {module:query~ExprArg|function} lambda
 *   A function to be called for each element of the collection.
 * @return {Expr}
 * */
function Foreach(collection, lambda_expr) {
  arity.exact(2, arguments, Foreach.name)
  return new Expr({ foreach: wrap(lambda_expr), collection: wrap(collection) })
}

/**
 * See the [docs](https://app.fauna.com/documentation/reference/queryapi#collections).
 *
 * @param {module:query~ExprArg} collection
 *   An expression resulting in a collection to be filtered.
 * @param {module:query~ExprArg|function} lambda
 *   A function that returns a boolean used to filter unwanted values.
 * @return {Expr}
 * */
function Filter(collection, lambda_expr) {
  arity.exact(2, arguments, Filter.name)
  return new Expr({ filter: wrap(lambda_expr), collection: wrap(collection) })
}

/**
 * See the [docs](https://app.fauna.com/documentation/reference/queryapi#collections).
 *
 * @param {module:query~ExprArg} number
 *   An expression resulting in the number of elements to take from the collection.
 * @param {module:query~ExprArg} collection
 *   An expression resulting in a collection.
 * @return {Expr}
 * */
function Take(number, collection) {
  arity.exact(2, arguments, Take.name)
  return new Expr({ take: wrap(number), collection: wrap(collection) })
}

/**
 * See the [docs](https://app.fauna.com/documentation/reference/queryapi#collections).
 *
 * @param {module:query~ExprArg} number
 *   An expression resulting in the number of elements to drop from the collection.
 * @param {module:query~ExprArg} collection
 *   An expression resulting in a collection.
 * @return {Expr}
 * */
function Drop(number, collection) {
  arity.exact(2, arguments, Drop.name)
  return new Expr({ drop: wrap(number), collection: wrap(collection) })
}

/**
 * See the [docs](https://app.fauna.com/documentation/reference/queryapi#collections).
 *
 * @param {module:query~ExprArg} elements
 *   An expression resulting in a collection of elements to prepend to the given collection.
 * @param {module:query~ExprArg} collection
 *   An expression resulting in a collection.
 * @return {Expr}
 */
function Prepend(elements, collection) {
  arity.exact(2, arguments, Prepend.name)
  return new Expr({ prepend: wrap(elements), collection: wrap(collection) })
}

/**
 * See the [docs](https://app.fauna.com/documentation/reference/queryapi#collections).
 *
 * @param {module:query~ExprArg} elements
 *   An expression resulting in a collection of elements to append to the given collection.
 * @param {module:query~ExprArg} collection
 *   An expression resulting in a collection.
 * @return {Expr}
 */
function Append(elements, collection) {
  arity.exact(2, arguments, Append.name)
  return new Expr({ append: wrap(elements), collection: wrap(collection) })
}

/**
 * See the [docs](https://app.fauna.com/documentation/reference/queryapi#collections).
 *
 * @param {module:query~ExprArg} collection
 *   An expression resulting in a collection.
 * @return {Expr}
 */
function IsEmpty(collection) {
  arity.exact(1, arguments, IsEmpty.name)
  return new Expr({ is_empty: wrap(collection) })
}

/**
 * See the [docs](https://app.fauna.com/documentation/reference/queryapi#collections).
 *
 * @param {module:query~ExprArg} collection
 *   An expression resulting in a collection.
 * @return {Expr}
 */
function IsNonEmpty(collection) {
  arity.exact(1, arguments, IsNonEmpty.name)
  return new Expr({ is_nonempty: wrap(collection) })
}

// Type check functions

/**
 * Check if the expression is a number.
 *
 * @param {module:query~ExprArg} expr
 *   The expression to check
 * @return {Expr}
 * @see <a href="https://docs.fauna.com/fauna/current/api/fql/functions/isnumber">IsNumber</a>
 */
function IsNumber(expr) {
  arity.exact(1, arguments, IsNumber.name)
  return new Expr({ is_number: wrap(expr) })
}

/**
 * Check if the expression is a double.
 *
 * @param {module:query~ExprArg} expr
 *   The expression to check
 * @return {Expr}
 * @see <a href="https://docs.fauna.com/fauna/current/api/fql/functions/isdouble">IsDouble</a>
 */
function IsDouble(expr) {
  arity.exact(1, arguments, IsDouble.name)
  return new Expr({ is_double: wrap(expr) })
}

/**
 * Check if the expression is an integer.
 *
 * @param {module:query~ExprArg} expr
 *   The expression to check
 * @return {Expr}
 * @see <a href="https://docs.fauna.com/fauna/current/api/fql/functions/isinteger">IsInteger</a>
 */
function IsInteger(expr) {
  arity.exact(1, arguments, IsInteger.name)
  return new Expr({ is_integer: wrap(expr) })
}

/**
 * Check if the expression is a boolean.
 *
 * @param {module:query~ExprArg} expr
 *   The expression to check
 * @return {Expr}
 * @see <a href="https://docs.fauna.com/fauna/current/api/fql/functions/isboolean">IsBoolean</a>
 */
function IsBoolean(expr) {
  arity.exact(1, arguments, IsBoolean.name)
  return new Expr({ is_boolean: wrap(expr) })
}

/**
 * Check if the expression is null.
 *
 * @param {module:query~ExprArg} expr
 *   The expression to check
 * @return {Expr}
 * @see <a href="https://docs.fauna.com/fauna/current/api/fql/functions/isnull">IsNull</a>
 */
function IsNull(expr) {
  arity.exact(1, arguments, IsNull.name)
  return new Expr({ is_null: wrap(expr) })
}

/**
 * Check if the expression is a byte array.
 *
 * @param {module:query~ExprArg} expr
 *   The expression to check
 * @return {Expr}
 * @see <a href="https://docs.fauna.com/fauna/current/api/fql/functions/isbytes">IsBytes</a>
 */
function IsBytes(expr) {
  arity.exact(1, arguments, IsBytes.name)
  return new Expr({ is_bytes: wrap(expr) })
}

/**
 * Check if the expression is a timestamp.
 *
 * @param {module:query~ExprArg} expr
 *   The expression to check
 * @return {Expr}
 * @see <a href="https://docs.fauna.com/fauna/current/api/fql/functions/istimestamp">IsTimestamp</a>
 */
function IsTimestamp(expr) {
  arity.exact(1, arguments, IsTimestamp.name)
  return new Expr({ is_timestamp: wrap(expr) })
}

/**
 * Check if the expression is a date.
 *
 * @param {module:query~ExprArg} expr
 *   The expression to check
 * @return {Expr}
 * @see <a href="https://docs.fauna.com/fauna/current/api/fql/functions/isdate">IsDate</a>
 */
function IsDate(expr) {
  arity.exact(1, arguments, IsDate.name)
  return new Expr({ is_date: wrap(expr) })
}

/**
 * Check if the expression is a string.
 *
 * @param {module:query~ExprArg} expr
 *   The expression to check
 * @return {Expr}
 * @see <a href="https://docs.fauna.com/fauna/current/api/fql/functions/isstring">IsString</a>
 */
function IsString(expr) {
  arity.exact(1, arguments, IsString.name)
  return new Expr({ is_string: wrap(expr) })
}

/**
 * Check if the expression is an array.
 *
 * @param {module:query~ExprArg} expr
 *   The expression to check
 * @return {Expr}
 * @see <a href="https://docs.fauna.com/fauna/current/api/fql/functions/isarray">IsArray</a>
 */
function IsArray(expr) {
  arity.exact(1, arguments, IsArray.name)
  return new Expr({ is_array: wrap(expr) })
}

/**
 * Check if the expression is an object.
 *
 * @param {module:query~ExprArg} expr
 *   The expression to check
 * @return {Expr}
 * @see <a href="https://docs.fauna.com/fauna/current/api/fql/functions/isobject">IsObject</a>
 */
function IsObject(expr) {
  arity.exact(1, arguments, IsObject.name)
  return new Expr({ is_object: wrap(expr) })
}

/**
 * Check if the expression is a reference.
 *
 * @param {module:query~ExprArg} expr
 *   The expression to check
 * @return {Expr}
 * @see <a href="https://docs.fauna.com/fauna/current/api/fql/functions/isref">IsRef</a>
 */
function IsRef(expr) {
  arity.exact(1, arguments, IsRef.name)
  return new Expr({ is_ref: wrap(expr) })
}

/**
 * Check if the expression is a set.
 *
 * @param {module:query~ExprArg} expr
 *   The expression to check
 * @return {Expr}
 * @see <a href="https://docs.fauna.com/fauna/current/api/fql/functions/isset">IsSet</a>
 */
function IsSet(expr) {
  arity.exact(1, arguments, IsSet.name)
  return new Expr({ is_set: wrap(expr) })
}

/**
 * Check if the expression is a document (either a reference or an instance).
 *
 * @param {module:query~ExprArg} expr
 *   The expression to check
 * @return {Expr}
 * @see <a href="https://docs.fauna.com/fauna/current/api/fql/functions/isdoc">IsDoc</a>
 */
function IsDoc(expr) {
  arity.exact(1, arguments, IsDoc.name)
  return new Expr({ is_doc: wrap(expr) })
}

/**
 * Check if the expression is a lambda.
 *
 * @param {module:query~ExprArg} expr
 *   The expression to check
 * @return {Expr}
 * @see <a href="https://docs.fauna.com/fauna/current/api/fql/functions/islambda">IsLambda</a>
 */
function IsLambda(expr) {
  arity.exact(1, arguments, IsLambda.name)
  return new Expr({ is_lambda: wrap(expr) })
}

/**
 * Check if the expression is a collection.
 *
 * @param {module:query~ExprArg} expr
 *   The expression to check
 * @return {Expr}
 * @see <a href="https://docs.fauna.com/fauna/current/api/fql/functions/iscollection">IsCollection</a>
 */
function IsCollection(expr) {
  arity.exact(1, arguments, IsCollection.name)
  return new Expr({ is_collection: wrap(expr) })
}

/**
 * Check if the expression is a database.
 *
 * @param {module:query~ExprArg} expr
 *   The expression to check
 * @return {Expr}
 * @see <a href="https://docs.fauna.com/fauna/current/api/fql/functions/isdatabase">IsDatabase</a>
 */
function IsDatabase(expr) {
  arity.exact(1, arguments, IsDatabase.name)
  return new Expr({ is_database: wrap(expr) })
}

/**
 * Check if the expression is an index.
 *
 * @param {module:query~ExprArg} expr
 *   The expression to check
 * @return {Expr}
 * @see <a href="https://docs.fauna.com/fauna/current/api/fql/functions/isindex">IsIndex</a>
 */
function IsIndex(expr) {
  arity.exact(1, arguments, IsIndex.name)
  return new Expr({ is_index: wrap(expr) })
}

/**
 * Check if the expression is a function.
 *
 * @param {module:query~ExprArg} expr
 *   The expression to check
 * @return {Expr}
 * @see <a href="https://docs.fauna.com/fauna/current/api/fql/functions/isfunction">IsFunction</a>
 */
function IsFunction(expr) {
  arity.exact(1, arguments, IsFunction.name)
  return new Expr({ is_function: wrap(expr) })
}

/**
 * Check if the expression is a key.
 *
 * @param {module:query~ExprArg} expr
 *   The expression to check
 * @return {Expr}
 * @see <a href="https://docs.fauna.com/fauna/current/api/fql/functions/iskey">IsKey</a>
 */
function IsKey(expr) {
  arity.exact(1, arguments, IsKey.name)
  return new Expr({ is_key: wrap(expr) })
}

/**
 * Check if the expression is a token.
 *
 * @param {module:query~ExprArg} expr
 *   The expression to check
 * @return {Expr}
 * @see <a href="https://docs.fauna.com/fauna/current/api/fql/functions/istoken">IsToken</a>
 */
function IsToken(expr) {
  arity.exact(1, arguments, IsToken.name)
  return new Expr({ is_token: wrap(expr) })
}

/**
 * Check if the expression is credentials.
 *
 * @param {module:query~ExprArg} expr
 *   The expression to check
 * @return {Expr}
 * @see <a href="https://docs.fauna.com/fauna/current/api/fql/functions/iscredentials">IsCredentials</a>
 */
function IsCredentials(expr) {
  arity.exact(1, arguments, IsCredentials.name)
  return new Expr({ is_credentials: wrap(expr) })
}

/**
 * Check if the expression is a role.
 *
 * @param {module:query~ExprArg} expr
 *   The expression to check
 * @return {Expr}
 * @see <a href="https://docs.fauna.com/fauna/current/api/fql/functions/isrole">IsRole</a>
 */
function IsRole(expr) {
  arity.exact(1, arguments, IsRole.name)
  return new Expr({ is_role: wrap(expr) })
}

// Read functions

/**
 * See the [docs](https://app.fauna.com/documentation/reference/queryapi#read-functions).
 *
 * @param {module:query~ExprArg} ref
 *   An expression resulting in either a Ref or SetRef.
 * @param {?module:query~ExprArg} ts
 *   The snapshot time at which to get the document.
 * @return {Expr}
 */
function Get(ref, ts) {
  arity.between(1, 2, arguments, Get.name)
  ts = defaults(ts, null)

  return new Expr(params({ get: wrap(ref) }, { ts: wrap(ts) }))
}

/**
 * See the [docs](https://app.fauna.com/documentation/reference/queryapi#read-functions).
 *
 * @param {module:query~ExprArg} secret
 *   The key or token secret to lookup.
 * @return {Expr}
 */
function KeyFromSecret(secret) {
  arity.exact(1, arguments, KeyFromSecret.name)
  return new Expr({ key_from_secret: wrap(secret) })
}

/**
 * See the [docs](https://docs.fauna.com/fauna/current/api/fql/functions/reduce).
 *
 * @param {module:query~ExprArg} lambda
 *   The accumulator function
 * @param {module:query~ExprArg} initial
 *   The initial value
 * @param {module:query~ExprArg} collection
 *   The colleciton to be reduced
 * @return {Expr}
 */
function Reduce(lambda, initial, collection) {
  arity.exact(3, arguments, Reduce.name)
  return new Expr({
    reduce: wrap(lambda),
    initial: wrap(initial),
    collection: wrap(collection),
  })
}

/**
 * See the [docs](https://app.fauna.com/documentation/reference/queryapi#read-functions).
 * You may want to utilize {@link Client#paginate} to obtain a {@link PageHelper},
 * rather than using this query function directly.
 *
 * @param {module:query~ExprArg} set
 *   An expression resulting in a SetRef to page over.
 * @param {?Object} opts
 *  An object representing options for pagination.
 *    - size: Maximum number of results to return.
 *    - after: Return the next page of results after this cursor (inclusive).
 *    - before: Return the previous page of results before this cursor (exclusive).
 *    - sources: If true, include the source sets along with each element.
 * @return {Expr}
 */
function Paginate(set, opts) {
  arity.between(1, 2, arguments, Paginate.name)
  opts = defaults(opts, {})

  return new Expr(objectAssign({ paginate: wrap(set) }, wrapValues(opts)))
}

/**
 * See the [docs](https://app.fauna.com/documentation/reference/queryapi#read-functions).
 *
 * @param {module:query~ExprArg} ref
 *   An expression resulting in a Ref.
 * @param {?module:query~ExprArg} ts
 *   The snapshot time at which to check for the document's existence.
 * @return {Expr}
 */
function Exists(ref, ts) {
  arity.between(1, 2, arguments, Exists.name)
  ts = defaults(ts, null)

  return new Expr(params({ exists: wrap(ref) }, { ts: wrap(ts) }))
}

// Write functions

/**
 * See the [docs](https://app.fauna.com/documentation/reference/queryapi#write-functions).
 *
 * @param {module:query~ExprArg} ref
 *   The Ref (usually a CollectionRef) to create.
 * @param {?module:query~ExprArg} params
 *   An object representing the parameters of the document.
 * @return {Expr}
 */
function Create(collection_ref, params) {
  arity.between(1, 2, arguments, Create.name)
  return new Expr({ create: wrap(collection_ref), params: wrap(params) })
}

/**
 * See the [docs](https://app.fauna.com/documentation/reference/queryapi#write-functions).
 *
 * @param {module:query~ExprArg} ref
 *   The Ref to update.
 * @param {module:query~ExprArg} params
 *   An object representing the parameters of the document.
 * @return {Expr}
 */
function Update(ref, params) {
  arity.exact(2, arguments, Update.name)
  return new Expr({ update: wrap(ref), params: wrap(params) })
}

/**
 * See the [docs](https://app.fauna.com/documentation/reference/queryapi#write-functions).
 *
 * @param {module:query~ExprArg} ref
 *   The Ref to replace.
 * @param {module:query~ExprArg} params
 *   An object representing the parameters of the document.
 * @return {Expr}
 */
function Replace(ref, params) {
  arity.exact(2, arguments, Replace.name)
  return new Expr({ replace: wrap(ref), params: wrap(params) })
}

/**
 * See the [docs](https://app.fauna.com/documentation/reference/queryapi#write-functions).
 *
 * @param {module:query~ExprArg} ref
 *   The Ref to delete.
 * @return {Expr}
 */
function Delete(ref) {
  arity.exact(1, arguments, Delete.name)
  return new Expr({ delete: wrap(ref) })
}

/**
 * See the [docs](https://app.fauna.com/documentation/reference/queryapi#write-functions).
 *
 * @param {module:query~ExprArg} ref
 *   The Ref to insert against
 * @param {module:query~ExprArg} ts
 *   The valid time of the inserted event
 * @param {module:query~ExprArg} action
 *   Whether the event should be a Create, Update, or Delete.
 * @param {module:query~ExprArg} params
 *   If this is a Create or Update, the parameters of the document.
 * @return {Expr}
 */
function Insert(ref, ts, action, params) {
  arity.exact(4, arguments, Insert.name)
  return new Expr({
    insert: wrap(ref),
    ts: wrap(ts),
    action: wrap(action),
    params: wrap(params),
  })
}

/**
 * See the [docs](https://app.fauna.com/documentation/reference/queryapi#write-functions).
 *
 * @param {module:query~ExprArg} ref
 *   The Ref of the document whose event should be removed.
 * @param {module:query~ExprArg} ts
 *   The valid time of the event.
 * @param {module:query~ExprArg} action
 *   The event action (Create, Update, or Delete) that should be removed.
 * @return {Expr}
 */
function Remove(ref, ts, action) {
  arity.exact(3, arguments, Remove.name)
  return new Expr({ remove: wrap(ref), ts: wrap(ts), action: wrap(action) })
}

/**
 * See the [docs](https://app.fauna.com/documentation/reference/queryapi#write-functions).
 *
 * @param {module:query~ExprArg} params
 *   An object of parameters used to create a class.
 *     - name (required): the name of the class to create
 * @return {Expr}
 *
 * @deprecated use CreateCollection instead
 */
function CreateClass(params) {
  arity.exact(1, arguments, CreateClass.name)
  return new Expr({ create_class: wrap(params) })
}

/**
 * See the [docs](https://app.fauna.com/documentation/reference/queryapi#write-functions).
 *
 * @param {module:query~ExprArg} params
 *   An object of parameters used to create a collection.
 *     - name (required): the name of the collection to create
 * @return {Expr}
 */
function CreateCollection(params) {
  arity.exact(1, arguments, CreateCollection.name)
  return new Expr({ create_collection: wrap(params) })
}

/**
 * See the [docs](https://app.fauna.com/documentation/reference/queryapi#write-functions).
 *
 * @param {module:query~ExprArg} params
 *   An object of parameters used to create a database.
 *     - name (required): the name of the database to create
 * @return {Expr}
 */
function CreateDatabase(params) {
  arity.exact(1, arguments, CreateDatabase.name)
  return new Expr({ create_database: wrap(params) })
}

/**
 * See the [docs](https://app.fauna.com/documentation/reference/queryapi#write-functions).
 *
 * @param {module:query~ExprArg} params
 *   An object of parameters used to create an index.
 *     - name (required): the name of the index to create
 *     - source: One or more source objects describing source collections and (optional) field bindings.
 *     - terms: An array of term objects describing the fields to be indexed. Optional
 *     - values: An array of value objects describing the fields to be covered. Optional
 *     - unique: If true, maintains a uniqueness constraint on combined terms and values. Optional
 *     - partitions: The number of sub-partitions within each term. Optional
 * @return {Expr}
 */
function CreateIndex(params) {
  arity.exact(1, arguments, CreateIndex.name)
  return new Expr({ create_index: wrap(params) })
}

/**
 * See the [docs](https://app.fauna.com/documentation/reference/queryapi#write-functions).
 *
 * @param {module:query~ExprArg} params
 *   An object of parameters used to create a new key
 *     - database: Ref of the database the key will be scoped to. Optional.
 *     - role: The role of the new key
 * @return {Expr}
 */
function CreateKey(params) {
  arity.exact(1, arguments, CreateKey.name)
  return new Expr({ create_key: wrap(params) })
}

/**
 * See the [docs](https://app.fauna.com/documentation/reference/queryapi#write-functions).
 *
 * @param {module:query~ExprArg} params
 *   An object of parameters used to create a new user defined function.
 *     - name: The name of the function
 *     - body: A lambda function (escaped with `query`).
 * @return {Expr}
 */
function CreateFunction(params) {
  arity.exact(1, arguments, CreateFunction.name)
  return new Expr({ create_function: wrap(params) })
}

/**
 * See the [docs](https://app.fauna.com/documentation/reference/queryapi#write-functions).
 *
 * @param {module:query~ExprArg} params
 *   An object of parameters used to create a new role.
 *     - name: The name of the role
 *     - privileges: An array of privileges
 *     - membership: An array of membership bindings
 * @return {Expr}
 */
function CreateRole(params) {
  arity.exact(1, arguments, CreateRole.name)
  return new Expr({ create_role: wrap(params) })
}

/**
 * See the [docs](https://app.fauna.com/documentation/reference/queryapi#write-functions).
 *
 * @param {module:query~ExprArg} params
 *   An object of parameters used to create a new access provider.
 *     - name: A valid schema name
 *     - issuer: A unique string
 *     - jwks_uri: A valid HTTPS URI
 *     - allowed_roles: An optional list of Role refs
 *     - allowed_collections: An optional list of user-defined Collection refs
 * @return {Expr}
 */
function CreateAccessProvider(params) {
  arity.exact(1, arguments, CreateAccessProvider.name)
  return new Expr({ create_access_provider: wrap(params) })
}

// Sets

/**
 * See the [docs](https://app.fauna.com/documentation/reference/queryapi#sets).
 *
 * @param {module:query~ExprArg} ref
 *   The Ref of the document for which to retrieve the singleton set.
 * @return {Expr}
 */
function Singleton(ref) {
  arity.exact(1, arguments, Singleton.name)
  return new Expr({ singleton: wrap(ref) })
}

/**
 * See the [docs](https://app.fauna.com/documentation/reference/queryapi#sets).
 *
 * @param {module:query~ExprArg} ref
 *   A Ref or SetRef to retrieve an event set from.
 * @return {Expr}
 */
function Events(ref_set) {
  arity.exact(1, arguments, Events.name)
  return new Expr({ events: wrap(ref_set) })
}

/**
 * See the [docs](https://app.fauna.com/documentation/reference/queryapi#sets).
 *
 * @param {module:query~ExprArg} index
 *   The Ref of the index to match against.
 * @param {...module:query~ExprArg} terms
 *   A list of terms used in the match.
 * @return {Expr}
 */
function Match(index) {
  arity.min(1, arguments, Match.name)
  var args = argsToArray(arguments)
  args.shift()
  return new Expr({ match: wrap(index), terms: wrap(varargs(args)) })
}

/**
 * See the [docs](https://app.fauna.com/documentation/reference/queryapi#sets).
 *
 * @param {...module:query~ExprArg} sets
 *   A list of SetRefs to union together.
 * @return {Expr}
 */
function Union() {
  arity.min(1, arguments, Union.name)
  return new Expr({ union: wrap(varargs(arguments)) })
}

/**
 * Merge two or more objects..
 *
 * @param {...module:query~ExprArg} merge merge the first object.
 * @param {...module:query~ExprArg} _with the second object or a list of objects
 * @param {...module:query~ExprArg} lambda a lambda to resolve possible conflicts
 * @return {Expr}
 * */
function Merge(merge, _with, lambda) {
  arity.between(2, 3, arguments, Merge.name)
  return new Expr(
    params({ merge: wrap(merge), with: wrap(_with) }, { lambda: wrap(lambda) })
  )
}

/**
 * See the [docs](https://app.fauna.com/documentation/reference/queryapi#sets).
 *
 * @param {...module:query~ExprArg} sets
 *   A list of SetRefs to intersect.
 * @return {Expr}
 * */
function Intersection() {
  arity.min(1, arguments, Intersection.name)
  return new Expr({ intersection: wrap(varargs(arguments)) })
}

/**
 * See the [docs](https://app.fauna.com/documentation/reference/queryapi#sets).
 *
 * @param {...module:query~ExprArg} sets
 *   A list of SetRefs to diff.
 * @return {Expr}
 * */
function Difference() {
  arity.min(1, arguments, Difference.name)
  return new Expr({ difference: wrap(varargs(arguments)) })
}

/**
 * See the [docs](https://app.fauna.com/documentation/reference/queryapi#sets).
 *
 * @param {module:query~ExprArg} set
 *   A SetRef to remove duplicates from.
 * @return {Expr}
 * */
function Distinct(set) {
  arity.exact(1, arguments, Distinct.name)
  return new Expr({ distinct: wrap(set) })
}

/**
 * See the [docs](https://app.fauna.com/documentation/reference/queryapi#sets).
 *
 * @param {module:query~ExprArg} source
 *   A SetRef of the source set
 * @param {module:query~ExprArg|function} target
 *   A Lambda that will accept each element of the source Set and return a Set
 * @return {Expr}
 */
function Join(source, target) {
  arity.exact(2, arguments, Join.name)
  return new Expr({ join: wrap(source), with: wrap(target) })
}

/**
 * See the [docs](https://docs.fauna.com/fauna/current/api/fql/functions/range).
 *
 * @param {module:query~ExprArg} set
 *   A SetRef of the source set
 * @param {module:query~ExprArg} from
 *   The lower bound
 * @param {module:query~ExprArg} to
 *   The upper bound
 * @return {Expr}
 */
function Range(set, from, to) {
  arity.exact(3, arguments, Range.name)
  return new Expr({ range: wrap(set), from: wrap(from), to: wrap(to) })
}

// Authentication

/**
 * See the [docs](https://app.fauna.com/documentation/reference/queryapi#authentication).
 *
 * @param {module:query~ExprArg} ref
 *   A Ref with credentials to authenticate against
 * @param {module:query~ExprArg} params
 *   An object of parameters to pass to the login function
 *     - password: The password used to login
 * @return {Expr}
 * */
function Login(ref, params) {
  arity.exact(2, arguments, Login.name)
  return new Expr({ login: wrap(ref), params: wrap(params) })
}

/**
 * See the [docs](https://app.fauna.com/documentation/reference/queryapi#authentication).
 *
 * @param {module:query~ExprArg} delete_tokens
 *   If true, log out all tokens associated with the current session.
 * @return {Expr}
 */
function Logout(delete_tokens) {
  arity.exact(1, arguments, Logout.name)
  return new Expr({ logout: wrap(delete_tokens) })
}

/**
 * See the [docs](https://app.fauna.com/documentation/reference/queryapi#authentication).
 *
 * @param {module:query~ExprArg} ref
 *   The Ref to check the password against.
 * @param {module:query~ExprArg} password
 *   The credentials password to check.
 * @return {Expr}
 */
function Identify(ref, password) {
  arity.exact(2, arguments, Identify.name)
  return new Expr({ identify: wrap(ref), password: wrap(password) })
}

/**
 * See the [docs](https://app.fauna.com/documentation/reference/queryapi#authentication).
 *
 * @return {Expr}
 */
function Identity() {
  arity.exact(0, arguments, Identity.name)
  return new Expr({ identity: null })
}

/**
 * See the [docs](https://app.fauna.com/documentation/reference/queryapi#authentication).
 *
 * @return {Expr}
 */
function CurrentIdentity() {
  arity.exact(0, arguments, CurrentIdentity.name)
  return new Expr({ current_identity: null })
}

/**
 * See the [docs](https://app.fauna.com/documentation/reference/queryapi#authentication).
 *
 * @return {Expr}
 */
function HasIdentity() {
  arity.exact(0, arguments, HasIdentity.name)
  return new Expr({ has_identity: null })
}

/**
 * See the [docs](https://app.fauna.com/documentation/reference/queryapi#authentication).
 *
 * @return {Expr}
 */
function HasCurrentIdentity() {
  arity.exact(0, arguments, HasCurrentIdentity.name)
  return new Expr({ has_current_identity: null })
}

// String functions

/**
 * See the [docs](https://app.fauna.com/documentation/reference/queryapi#string-functions).
 *
 * @param {string} strings - A list of strings to concatenate.
 * @param {string} separator  - The separator to use between each string.
 * @return {string} a single combined string
 */
function Concat(strings, separator) {
  arity.min(1, arguments, Concat.name)
  separator = defaults(separator, null)
  return new Expr(
    params({ concat: wrap(strings) }, { separator: wrap(separator) })
  )
}

/**
 * See the [docs](https://app.fauna.com/documentation/reference/queryapi#string-functions).
 *
 * @param {string} string - The string to casefold.
 * @param {string} normalizer - The algorithm to use. One of: NFKCCaseFold, NFC, NFD, NFKC, NFKD.
 * @return {string} a normalized string
 */
function Casefold(string, normalizer) {
  arity.min(1, arguments, Casefold.name)
  return new Expr(
    params({ casefold: wrap(string) }, { normalizer: wrap(normalizer) })
  )
}

/**
 * Returns true if the string contains the given substring, or false if otherwise
 *
 * @param {string} value  - the string to evaluate
 * @param {string} search - the substring to search for
 * @return {boolean}      - was the search result found
 * @see <a href="https://docs.fauna.com/fauna/current/api/fql/functions/containsstr">FaunaDB ContainsStr Function</a>
 */
function ContainsStr(value, search) {
  arity.exact(2, arguments, ContainsStr.name)
  return new Expr({ containsstr: wrap(value), search: wrap(search) })
}

/**
 * Returns true if the string contains the given pattern, or false if otherwise
 *
 * @param {string} value   - the string to evaluate
 * @param {string} pattern - the pattern to search for
 * @return {boolean}       - was the regex search result found
 * @see <a href="https://docs.fauna.com/fauna/current/api/fql/functions/containsstrregex">FaunaDB ContainsStrRegex Function</a>
 */
function ContainsStrRegex(value, pattern) {
  arity.exact(2, arguments, ContainsStrRegex.name)
  return new Expr({ containsstrregex: wrap(value), pattern: wrap(pattern) })
}

/**
 * Returns true if the string starts with the given prefix value, or false if otherwise
 *
 * @param {string} value   - the string to evaluate
 * @param {string} search  - the prefix to search for
 * @return {boolean}       - does `value` start with `search`
 * @see <a href="https://docs.fauna.com/fauna/current/api/fql/functions/startswith">FaunaDB StartsWith Function</a>
 */
function StartsWith(value, search) {
  arity.exact(2, arguments, StartsWith.name)
  return new Expr({ startswith: wrap(value), search: wrap(search) })
}

/**
 * Returns true if the string ends with the given suffix value, or false if otherwise
 *
 * @param {string} value   - the string to evaluate
 * @param {string} search  - the suffix to search for
 * @return {boolean}       - does `value` end with `search`
 * @see <a href="https://docs.fauna.com/fauna/current/api/fql/functions/endswith">FaunaDB EndsWith Function</a>
 */
function EndsWith(value, search) {
  arity.exact(2, arguments, EndsWith.name)
  return new Expr({ endswith: wrap(value), search: wrap(search) })
}

/**
 * It takes a string and returns a regex which matches the input string verbatim.
 *
 * @param value      - the string to analyze
 * @return {string}  - a regex which matches the input string verbatim
 * @see <a href="https://docs.fauna.com/fauna/current/api/fql/functions/regexescape">FaunaDB RegexEscape Function</a>
 */
function RegexEscape(value) {
  arity.exact(1, arguments, RegexEscape.name)
  return new Expr({ regexescape: wrap(value) })
}

/**
 * See the [docs](https://app.fauna.com/documentation/reference/queryapi#string-functions).
 *
 * @param {string} value - A string to search.
 * @param {string} find - Find the first position of this string in the search string
 * @param {int} start - An optional start offset into the search string
 * @return {int} location of the found string or -1 if not found
 */
function FindStr(value, find, start) {
  arity.between(2, 3, arguments, FindStr.name)
  start = defaults(start, null)
  return new Expr(
    params({ findstr: wrap(value), find: wrap(find) }, { start: wrap(start) })
  )
}

/**
 * See the [docs](https://app.fauna.com/documentation/reference/queryapi#string-functions).
 *
 * @param {string} value - A string to search.
 * @param {string} pattern - Find the first position of this pattern in the search string using a java regular expression syntax
 * @param {int} start - An optional start offset into the search string
 * @param {int} numResults - An optional number of results to return, max 1024
 * @return {Array} an array of object describing where the search pattern was located
 */
function FindStrRegex(value, pattern, start, numResults) {
  arity.between(2, 4, arguments, FindStrRegex.name)
  start = defaults(start, null)
  return new Expr(
    params(
      { findstrregex: wrap(value), pattern: wrap(pattern) },
      { start: wrap(start), num_results: wrap(numResults) }
    )
  )
}

/**
 * See the [docs](https://app.fauna.com/documentation/reference/queryapi#string-functions).
 *
 * @param {string} value - The string to calculate the length in codepoints.
 * @return {int} the length of the string in codepoints
 */
function Length(value) {
  arity.exact(1, arguments, Length.name)
  return new Expr({ length: wrap(value) })
}

/**
 * See the [docs](https://app.fauna.com/documentation/reference/queryapi#string-functions).
 *
 * @param {string} value - The string to LowerCase.
 * @return {string} the string converted to lowercase
 */
function LowerCase(value) {
  arity.exact(1, arguments, LowerCase.name)
  return new Expr({ lowercase: wrap(value) })
}

/**
 * See the [docs](https://app.fauna.com/documentation/reference/queryapi#string-functions).
 *
 * @param {string} value - The string to trim leading white space.
 * @return {string} the string with leading white space removed
 */
function LTrim(value) {
  arity.exact(1, arguments, LTrim.name)
  return new Expr({ ltrim: wrap(value) })
}

/**
 * See the [docs](https://app.fauna.com/documentation/reference/queryapi#string-functions).
 *
 * @param {module:query~ExprArg} terms
 *   A document from which to produce ngrams.
 * @param {?Object} opts
 *   An object of options
 *     - min: The minimum ngram size.
 *     - max: The maximum ngram size.
 * @return {Array|Value}
 */
function NGram(terms, min, max) {
  arity.between(1, 3, arguments, NGram.name)
  min = defaults(min, null)
  max = defaults(max, null)

  return new Expr(
    params({ ngram: wrap(terms) }, { min: wrap(min), max: wrap(max) })
  )
}

/**
 * See the [docs](https://app.fauna.com/documentation/reference/queryapi#string-functions).
 *
 * @param {string} value - A string to repeat.
 * @param {int} number - The number of times to repeat the string
 * @return {string} a string which was repeated
 */
function Repeat(value, number) {
  arity.between(1, 2, arguments, Repeat.name)
  number = defaults(number, null)
  return new Expr(params({ repeat: wrap(value) }, { number: wrap(number) }))
}

/**
 * See the [docs](https://app.fauna.com/documentation/reference/queryapi#string-functions).
 *
 * @param {string} value - A string to search.
 * @param {string} find - The string to find in the search string
 * @param {string} replace - The string to replace in the search string
 * @return {String} all the occurrences of find substituted with replace string
 */
function ReplaceStr(value, find, replace) {
  arity.exact(3, arguments, ReplaceStr.name)
  return new Expr({
    replacestr: wrap(value),
    find: wrap(find),
    replace: wrap(replace),
  })
}

/**
 * See the [docs](https://app.fauna.com/documentation/reference/queryapi#string-functions).
 *
 * @param {string} value - A string to search.
 * @param {string} pattern - The pattern to find in the search string using a java regular expression syntax
 * @param {string} replace - The string to replace in the search string
 * @param {boolean} first - Replace all or just the first
 * @return {string} all the occurrences of find pattern substituted with replace string
 */
function ReplaceStrRegex(value, pattern, replace, first) {
  arity.between(3, 4, arguments, ReplaceStrRegex.name)
  first = defaults(first, null)
  return new Expr(
    params(
      {
        replacestrregex: wrap(value),
        pattern: wrap(pattern),
        replace: wrap(replace),
      },
      { first: wrap(first) }
    )
  )
}

/**
 * See the [docs](https://app.fauna.com/documentation/reference/queryapi#string-functions).
 *
 * @param {string} value - The string to remove white space from the end.
 * @return {string} the string with trailing whitespaces removed
 */
function RTrim(value) {
  arity.exact(1, arguments, RTrim.name)
  return new Expr({ rtrim: wrap(value) })
}

/**
 * See the [docs](https://app.fauna.com/documentation/reference/queryapi#string-functions).
 *
 * @param {int} num - The string of N Space(s).
 * @return {string} a string with spaces
 */
function Space(num) {
  arity.exact(1, arguments, Space.name)
  return new Expr({ space: wrap(num) })
}
/**
 * See the [docs](https://app.fauna.com/documentation/reference/queryapi#string-functions).
 *
 * @param {string} value  The string to SubString.
 * @param {int} start  The position the first character of the return string begins at
 * @param {int} length  An optional length, if omitted then returns to the end of string
 * @return {string}
 */
function SubString(value, start, length) {
  arity.between(1, 3, arguments, SubString.name)
  start = defaults(start, null)
  length = defaults(length, null)
  return new Expr(
    params(
      { substring: wrap(value) },
      { start: wrap(start), length: wrap(length) }
    )
  )
}

/**
 * See the [docs](https://app.fauna.com/documentation/reference/queryapi#string-functions).
 *
 * @param {string} value - The string to TitleCase.
 * @return {string}  A string converted to titlecase
 */
function TitleCase(value) {
  arity.exact(1, arguments, TitleCase.name)
  return new Expr({ titlecase: wrap(value) })
}

/**
 * See the [docs](https://app.fauna.com/documentation/reference/queryapi#string-functions).
 *
 * @param {string} value - The string to Trim.
 * @return {string} a string with leading and trailing whitespace removed
 */
function Trim(value) {
  arity.exact(1, arguments, Trim.name)
  return new Expr({ trim: wrap(value) })
}

/**
 * See the [docs](https://app.fauna.com/documentation/reference/queryapi#string-functions).
 *
 * @param {string} value - The string to Uppercase.
 * @return {string} An uppercase string
 */
function UpperCase(value) {
  arity.exact(1, arguments, UpperCase.name)
  return new Expr({ uppercase: wrap(value) })
}

/**
 * Format values into a string.
 *
 * @param  {string}  string string with format specifiers
 * @param  {array}   values list of values to format
 * @return {string}         a string
 */
function Format(string) {
  arity.min(1, arguments, Format.name)
  var args = argsToArray(arguments)
  args.shift()
  return new Expr({ format: wrap(string), values: wrap(varargs(args)) })
}

// Time and date functions
/**
 * See the [docs](https://app.fauna.com/documentation/reference/queryapi#time-and-date).
 *
 * @param {module:query~ExprArg} string
 *   A string to converted to a time object.
 * @return {Expr}
 */
function Time(string) {
  arity.exact(1, arguments, Time.name)
  return new Expr({ time: wrap(string) })
}

/**
 * See the [docs](https://app.fauna.com/documentation/reference/queryapi#time-and-date).
 *
 * @param {module:query~ExprArg} number
 *   The number of `unit`s from Epoch
 * @param {module:query~ExprArg} unit
 *   The unit of `number`. One of second, millisecond, microsecond, nanosecond.
 * @return {Expr}
 */
function Epoch(number, unit) {
  arity.exact(2, arguments, Epoch.name)
  return new Expr({ epoch: wrap(number), unit: wrap(unit) })
}

/**
 * See the [docs](https://docs.fauna.com/fauna/current/api/fql/functions/timeadd).
 *
 * Returns a new time or date with the offset in terms of the unit
 * added.
 *
 * @param base the base time or data
 * @param offset the number of units
 * @param unit the unit type
 * @return {Expr}
 */
function TimeAdd(base, offset, unit) {
  arity.exact(3, arguments, TimeAdd.name)
  return new Expr({
    time_add: wrap(base),
    offset: wrap(offset),
    unit: wrap(unit),
  })
}

/**
 * See the [docs](https://docs.fauna.com/fauna/current/api/fql/functions/timesubtract).
 *
 * Returns a new time or date with the offset in terms of the unit
 * subtracted.
 *
 * @param base the base time or data
 * @param offset the number of units
 * @param unit the unit type
 * @return {Expr}
 */
function TimeSubtract(base, offset, unit) {
  arity.exact(3, arguments, TimeSubtract.name)
  return new Expr({
    time_subtract: wrap(base),
    offset: wrap(offset),
    unit: wrap(unit),
  })
}

/**
 * See the [docs](https://docs.fauna.com/fauna/current/api/fql/functions/timediff).
 *
 * Returns the number of intervals in terms of the unit between
 * two times or dates. Both start and finish must be of the same
 * type.
 *
 * @param start the starting time or date, inclusive
 * @param finish the ending time or date, exclusive
 * @param unit the unit type
 * @return {Expr}
 */
function TimeDiff(start, finish, unit) {
  arity.exact(3, arguments, TimeDiff.name)
  return new Expr({
    time_diff: wrap(start),
    other: wrap(finish),
    unit: wrap(unit),
  })
}

/**
 * See the [docs](https://app.fauna.com/documentation/reference/queryapi#time-and-date).
 *
 * @param {module:query~ExprArg} string
 *   A string to convert to a Date object
 * @return {Expr}
 */
function Date(string) {
  arity.exact(1, arguments, Date.name)
  return new Expr({ date: wrap(string) })
}

/**
 * Returns the current snapshot time.
 *
 * @return {Expr}
 * @see <a href="https://docs.fauna.com/fauna/current/api/fql/functions/now">Now function</a>
 */
function Now() {
  arity.exact(0, arguments, Now.name)
  return new Expr({ now: wrap(null) })
}

// Miscellaneous functions

/**
 * See the [docs](https://app.fauna.com/documentation/reference/queryapi#miscellaneous-functions).
 *
 * @deprecated use NewId instead
 * @return {Expr}
 */
function NextId() {
  arity.exact(0, arguments, NextId.name)
  return new Expr({ next_id: null })
}

/**
 * See the [docs](https://app.fauna.com/documentation/reference/queryapi#miscellaneous-functions).
 *
 * @return {Expr}
 */
function NewId() {
  arity.exact(0, arguments, NewId.name)
  return new Expr({ new_id: null })
}

/**
 * See the [docs](https://app.fauna.com/documentation/reference/queryapi#miscellaneous-functions).
 *
 * @param {module:query~ExprArg} name
 *   The name of the database.
 * @param {module:query~ExprArg} [scope]
 *   The Ref of the database's scope.
 * @return {Expr}
 */
function Database(name, scope) {
  arity.between(1, 2, arguments, Database.name)
  switch (arguments.length) {
    case 1:
      return new Expr({ database: wrap(name) })
    case 2:
      return new Expr({ database: wrap(name), scope: wrap(scope) })
  }
}

/**
 * See the [docs](https://app.fauna.com/documentation/reference/queryapi#miscellaneous-functions).
 *
 * @param {module:query~ExprArg} name
 *   The name of the index.
 * @param {module:query~ExprArg} [scope]
 *   The Ref of the index's scope.
 * @return {Expr}
 */
function Index(name, scope) {
  arity.between(1, 2, arguments, Index.name)
  switch (arguments.length) {
    case 1:
      return new Expr({ index: wrap(name) })
    case 2:
      return new Expr({ index: wrap(name), scope: wrap(scope) })
  }
}

/**
 * See the [docs](https://app.fauna.com/documentation/reference/queryapi#miscellaneous-functions).
 *
 * @param {module:query~ExprArg} name
 *   The name of the class.
 * @param {module:query~ExprArg} [scope]
 *   The Ref of the class's scope.
 * @return {Expr}
 *
 * @deprecated Class is deprecated, use Collection instead
 */
function Class(name, scope) {
  arity.between(1, 2, arguments, Class.name)
  switch (arguments.length) {
    case 1:
      return new Expr({ class: wrap(name) })
    case 2:
      return new Expr({ class: wrap(name), scope: wrap(scope) })
  }
}

/**
 * See the [docs](https://app.fauna.com/documentation/reference/queryapi#miscellaneous-functions).
 *
 * @param {module:query~ExprArg} name
 *   The name of the collection.
 * @param {module:query~ExprArg} [scope]
 *   The Ref of the collection's scope.
 * @return {Expr}
 */
function Collection(name, scope) {
  arity.between(1, 2, arguments, Collection.name)
  switch (arguments.length) {
    case 1:
      return new Expr({ collection: wrap(name) })
    case 2:
      return new Expr({ collection: wrap(name), scope: wrap(scope) })
  }
}

/**
 * See the [docs](https://app.fauna.com/documentation/reference/queryapi#miscellaneous-functions).
 *
 * @param {module:query~ExprArg} name
 *   The name of the user defined function.
 * @param {module:query~ExprArg} [scope]
 *   The Ref of the user defined function's scope.
 * @return {Expr}
 */
function FunctionFn(name, scope) {
  arity.between(1, 2, arguments, FunctionFn.name)
  switch (arguments.length) {
    case 1:
      return new Expr({ function: wrap(name) })
    case 2:
      return new Expr({ function: wrap(name), scope: wrap(scope) })
  }
}

/**
 * See the [docs](https://app.fauna.com/documentation/reference/queryapi#miscellaneous-functions).
 *
 * @param {module:query~ExprArg} name
 *   The name of the role.
 * @param {module:query~ExprArg} [scope]
 *   The Ref of the role's scope.
 * @return {Expr}
 */
function Role(name, scope) {
  arity.between(1, 2, arguments, Role.name)
  scope = defaults(scope, null)
  return new Expr(params({ role: wrap(name) }, { scope: wrap(scope) }))
}

/**
 *
 * @param {module:query~ExprArg} scope
 *   The Ref of the database set's scope.
 * @return {Expr}
 */
function AccessProviders(scope) {
  arity.max(1, arguments, AccessProviders.name)
  scope = defaults(scope, null)
  return new Expr({ access_providers: wrap(scope) })
}

/**
 * See the [docs](https://app.fauna.com/documentation/reference/queryapi#miscellaneous-functions).
 *
 * Constructs a `classes` function that, when evaluated, returns a Ref value.
 *
 * @param {module:query~ExprArg} [scope]
 *   The Ref of the class set's scope.
 * @return {Expr}
 */
function Classes(scope) {
  arity.max(1, arguments, Classes.name)
  scope = defaults(scope, null)
  return new Expr({ classes: wrap(scope) })
}

/**
 * See the [docs](https://app.fauna.com/documentation/reference/queryapi#miscellaneous-functions).
 *
 * Constructs a `collections` function that, when evaluated, returns a Ref value.
 *
 * @param {module:query~ExprArg} [scope]
 *   The Ref of the collection set's scope.
 * @return {Expr}
 */
function Collections(scope) {
  arity.max(1, arguments, Collections.name)
  scope = defaults(scope, null)
  return new Expr({ collections: wrap(scope) })
}

/**
 * See the [docs](https://app.fauna.com/documentation/reference/queryapi#miscellaneous-functions).
 *
 * Constructs a `databases` functions that, when evaluated, returns a Ref value.
 *
 * @param {module:query~ExprArg} [scope]
 *   The Ref of the database set's scope.
 * @return {Expr}
 */
function Databases(scope) {
  arity.max(1, arguments, Databases.name)
  scope = defaults(scope, null)
  return new Expr({ databases: wrap(scope) })
}

/**
 * See the [docs](https://app.fauna.com/documentation/reference/queryapi#miscellaneous-functions).
 *
 * Constructs an `indexes` function that, when evaluated, returns a Ref value.
 *
 * @param {module:query~ExprArg} [scope]
 *   The Ref of the index set's scope.
 * @return {Expr}
 */
function Indexes(scope) {
  arity.max(1, arguments, Indexes.name)
  scope = defaults(scope, null)
  return new Expr({ indexes: wrap(scope) })
}

/**
 * See the [docs](https://app.fauna.com/documentation/reference/queryapi#miscellaneous-functions).
 *
 * Constructs a `functions` function that, when evaluated, returns a Ref value.
 *
 * @param {module:query~ExprArg} [scope]
 *   The Ref of the user defined function set's scope.
 * @return {Expr}
 */
function Functions(scope) {
  arity.max(1, arguments, Functions.name)
  scope = defaults(scope, null)
  return new Expr({ functions: wrap(scope) })
}

/**
 * See the [docs](https://app.fauna.com/documentation/reference/queryapi#miscellaneous-functions).
 *
 * Constructs a `roles` function that, when evaluated, returns a Ref value.
 *
 * @param {module:query~ExprArg} [scope]
 *   The Ref of the role set's scope.
 * @return {Expr}
 */
function Roles(scope) {
  arity.max(1, arguments, Roles.name)
  scope = defaults(scope, null)
  return new Expr({ roles: wrap(scope) })
}

/**
 * See the [docs](https://app.fauna.com/documentation/reference/queryapi#miscellaneous-functions).
 *
 * Constructs a `keys` function that, when evaluated, returns a Ref value.
 *
 * @param {module:query~ExprArg} [scope]
 *   The Ref of the key set's scope.
 * @return {Expr}
 */
function Keys(scope) {
  arity.max(1, arguments, Keys.name)
  scope = defaults(scope, null)
  return new Expr({ keys: wrap(scope) })
}

/**
 * See the [docs](https://app.fauna.com/documentation/reference/queryapi#miscellaneous-functions).
 *
 * Constructs a `tokens` function that, when evaluated, returns a Ref value.
 *
 * @param {module:query~ExprArg} [scope]
 *   The Ref of the token set's scope.
 * @return {Expr}
 */
function Tokens(scope) {
  arity.max(1, arguments, Tokens.name)
  scope = defaults(scope, null)
  return new Expr({ tokens: wrap(scope) })
}

/**
 * See the [docs](https://app.fauna.com/documentation/reference/queryapi#miscellaneous-functions).
 *
 * Constructs a `credentials` functions that, when evaluated, returns a Ref value.
 *
 * @param {module:query~ExprArg} [scope]
 *   The Ref of the credential set's scope.
 * @return {Expr}
 */
function Credentials(scope) {
  arity.max(1, arguments, Credentials.name)
  scope = defaults(scope, null)
  return new Expr({ credentials: wrap(scope) })
}

/**
 * See the [docs](https://app.fauna.com/documentation/reference/queryapi#miscellaneous-functions).
 *
 * @param {...module:query~ExprArg} terms
 *   A collection of expressions to check for equivalence.
 * @return {Expr}
 */
function Equals() {
  arity.min(1, arguments, Equals.name)
  return new Expr({ equals: wrap(varargs(arguments)) })
}

/**
 * See the [docs](https://app.fauna.com/documentation/reference/queryapi#miscellaneous-functions).
 *
 * @param {module:query~ExprArg} path
 *   An array representing a path to check for the existence of.
 * @param {module:query~ExprArg} in
 *   An object to search against.
 * @return {Expr}
 *
 * @deprecated use ContainsPath instead
 */
function Contains(path, _in) {
  arity.exact(2, arguments, Contains.name)
  return new Expr({ contains: wrap(path), in: wrap(_in) })
}

/**
 * See the [docs](https://app.fauna.com/documentation/reference/queryapi#miscellaneous-functions).
 *
 * @param {module:query~ExprArg} value
 *   Represent the value we want to search for.
 * @param {module:query~ExprArg} in
 *   An object we will search for the value passed in.
 * @return {Expr}
 */
function ContainsValue(value, _in) {
  arity.exact(2, arguments, ContainsValue.name)
  return new Expr({ contains_value: wrap(value), in: wrap(_in) })
}

/**
 * @param {string} field
 *   A field name we want to confirm exists.
 * @param {module:query~ExprArg} obj
 *   An object to search against.
 * @return {Expr}
 */
function ContainsField(field, obj) {
  arity.exact(2, arguments, ContainsField.name)
  return new Expr({ contains_field: wrap(field), in: wrap(obj) })
}

/**
 * See the [docs](https://app.fauna.com/documentation/reference/queryapi#miscellaneous-functions).
 *
 * @param {module:query~ExprArg} path
 *   An array representing a path to check for the existence of.
 * @param {module:query~ExprArg} in
 *   An object to search against.
 * @return {Expr}
 */
function ContainsPath(path, _in) {
  arity.exact(2, arguments, ContainsPath.name)
  return new Expr({ contains_path: wrap(path), in: wrap(_in) })
}

/**
 * See the [docs](https://app.fauna.com/documentation/reference/queryapi#miscellaneous-functions).
 *
 * @param {module:query~ExprArg} path
 *   An array representing a path to pull from an object.
 * @param {module:query~ExprArg} from
 *   The object to select from
 * @param {?module:query~ExprArg} default
 *   A default value if the path does not exist.
 * @return {Expr}
 */
function Select(path, from, _default) {
  arity.between(2, 3, arguments, Select.name)
  var exprObj = { select: wrap(path), from: wrap(from) }
  if (_default !== undefined) {
    exprObj.default = wrap(_default)
  }
  return new Expr(exprObj)
}

/**
 * See the [docs](https://app.fauna.com/documentation/reference/queryapi#miscellaneous-functions).
 *
 * @param {module:query~ExprArg} path
 *   An array representing a path to pull from an object.
 * @param {module:query~ExprArg} from
 *   The object to select from
 * @return {Expr}
 *
 * @deprecated avoid using
 */
function SelectAll(path, from) {
  arity.exact(2, arguments, SelectAll.name)
  return new Expr({ select_all: wrap(path), from: wrap(from) })
}

/**
 * See the [docs](https://app.fauna.com/documentation/reference/queryapi#mathematical-functions).
 *
 * @param {...module:query~ExprArg} terms
 *   A numbers to provide the absolute value.
 * @return {Expr}
 */
function Abs(expr) {
  arity.exact(1, arguments, Abs.name)
  return new Expr({ abs: wrap(expr) })
}

/**
 * See the [docs](https://app.fauna.com/documentation/reference/queryapi#mathematical-functions).
 *
 * @param {...module:query~ExprArg} terms
 *   A collection of numbers to sum together.
 * @return {Expr}
 */
function Add() {
  arity.min(1, arguments, Add.name)
  return new Expr({ add: wrap(varargs(arguments)) })
}

/**
 * See the [docs](https://app.fauna.com/documentation/reference/queryapi#mathematical-functions).
 *
 * @param {...module:query~ExprArg} terms
 *   A collection of numbers to bitwise and together.
 * @return {Expr}
 */
function BitAnd() {
  arity.min(1, arguments, BitAnd.name)
  return new Expr({ bitand: wrap(varargs(arguments)) })
}

/**
 * See the [docs](https://app.fauna.com/documentation/reference/queryapi#mathematical-functions).
 *
 * @param {...module:query~ExprArg} terms
 *   A numbers to provide the bitwise not.
 * @return {Expr}
 */
function BitNot(expr) {
  arity.exact(1, arguments, BitNot.name)
  return new Expr({ bitnot: wrap(expr) })
}

/**
 * See the [docs](https://app.fauna.com/documentation/reference/queryapi#mathematical-functions).
 *
 * @param {...module:query~ExprArg} terms
 *   A collection of numbers to bitwise Or'd together.
 * @return {Expr}
 */
function BitOr() {
  arity.min(1, arguments, BitOr.name)
  return new Expr({ bitor: wrap(varargs(arguments)) })
}

/**
 * See the [docs](https://app.fauna.com/documentation/reference/queryapi#mathematical-functions).
 *
 * @param {...module:query~ExprArg} terms
 *   A collection of numbers to bitwise Xor'd together.
 * @return {Expr}
 */
function BitXor() {
  arity.min(1, arguments, BitXor.name)
  return new Expr({ bitxor: wrap(varargs(arguments)) })
}

/**
 * See the [docs](https://app.fauna.com/documentation/reference/queryapi#mathematical-functions).
 *
 * @param {...module:query~ExprArg} terms
 *   The least integer that is greater than or equal to the number
 * @return {Expr}
 */
function Ceil(expr) {
  arity.exact(1, arguments, Ceil.name)
  return new Expr({ ceil: wrap(expr) })
}

/**
 * See the [docs](https://app.fauna.com/documentation/reference/queryapi#mathematical-functions).
 *
 * @param {...module:query~ExprArg} terms
 *   A collection of numbers to compute the quotient of.
 * @return {Expr}
 */
function Divide() {
  arity.min(1, arguments, Divide.name)
  return new Expr({ divide: wrap(varargs(arguments)) })
}

/**
 * See the [docs](https://app.fauna.com/documentation/reference/queryapi#mathematical-functions).
 *
 * @param {...module:query~ExprArg} terms
 *   The greatest integer that is less than or equal to the number
 * @return {Expr}
 */
function Floor(expr) {
  arity.exact(1, arguments, Floor.name)
  return new Expr({ floor: wrap(expr) })
}

/**
 * See the [docs](https://app.fauna.com/documentation/reference/queryapi#mathematical-functions).
 *
 * @param {...module:query~ExprArg} terms
 *   A collection of numbers to multiply together.
 * @return {Expr}
 */
function Max() {
  arity.min(1, arguments, Max.name)
  return new Expr({ max: wrap(varargs(arguments)) })
}

/**
 * See the [docs](https://app.fauna.com/documentation/reference/queryapi#mathematical-functions).
 *
 * @param {...module:query~ExprArg} terms
 *   A collection of numbers to multiply together.
 * @return {Expr}
 */
function Min() {
  arity.min(1, arguments, Min.name)
  return new Expr({ min: wrap(varargs(arguments)) })
}

/**
 * See the [docs](https://app.fauna.com/documentation/reference/queryapi#mathematical-functions).
 *
 * @param {...module:query~ExprArg} terms
 *   A collection of numbers to compute the quotient of. The remainder will be returned.
 * @return {Expr}
 */
function Modulo() {
  arity.min(1, arguments, Modulo.name)
  return new Expr({ modulo: wrap(varargs(arguments)) })
}

/**
 * See the [docs](https://app.fauna.com/documentation/reference/queryapi#mathematical-functions).
 *
 * @param {...module:query~ExprArg} terms
 *   A collection of numbers to multiply together.
 * @return {Expr}
 */
function Multiply() {
  arity.min(1, arguments, Multiply.name)
  return new Expr({ multiply: wrap(varargs(arguments)) })
}

/**
 * See the [docs](https://app.fauna.com/documentation/reference/queryapi#mathematical-functions).
 *
 * @param {...module:query~ExprArg} terms
 *   A numbers to round.
 * @param {...module:query~ExprArg} terms
 *   An optional precision
 * @return {Expr}
 */
function Round(value, precision) {
  arity.min(1, arguments, Round.name)
  precision = defaults(precision, null)
  return new Expr(
    params({ round: wrap(value) }, { precision: wrap(precision) })
  )
}

/**
 * See the [docs](https://app.fauna.com/documentation/reference/queryapi#mathematical-functions).
 *
 * @param {...module:query~ExprArg} terms
 *   A collection of numbers to compute the difference of.
 * @return {Expr}
 */
function Subtract() {
  arity.min(1, arguments, Subtract.name)
  return new Expr({ subtract: wrap(varargs(arguments)) })
}

/**
 * See the [docs](https://app.fauna.com/documentation/reference/queryapi#mathematical-functions).
 *
 * @param {...module:query~ExprArg} terms
 *   The sign of the number is returned as positive 1, zero 0 , negative -1
 * @return {Expr}
 */
function Sign(expr) {
  arity.exact(1, arguments, Sign.name)
  return new Expr({ sign: wrap(expr) })
}

/**
 * See the [docs](https://app.fauna.com/documentation/reference/queryapi#mathematical-functions).
 *
 * @param {...module:query~ExprArg} terms
 *   The square root of the number
 * @return {Expr}
 */
function Sqrt(expr) {
  arity.exact(1, arguments, Sqrt.name)
  return new Expr({ sqrt: wrap(expr) })
}

/**
 * See the [docs](https://app.fauna.com/documentation/reference/queryapi#mathematical-functions).
 *
 * @param {...module:query~ExprArg} terms
 *   A numbers to truncate.
 * @param {...module:query~ExprArg} terms
 *   An optional precision
 * @return {Expr}
 */
function Trunc(value, precision) {
  arity.min(1, arguments, Trunc.name)
  precision = defaults(precision, null)
  return new Expr(
    params({ trunc: wrap(value) }, { precision: wrap(precision) })
  )
}

/**
 *
 * Count the number of elements in the collection.
 *
 * @param {array}    - array of items
 * @return {integer} - number of items in the collection
 * @see <a href="https://docs.fauna.com/fauna/current/api/fql/functions/count">Count function</a>
 */
function Count(collection) {
  arity.exact(1, arguments, Count.name)
  return new Expr({ count: wrap(collection) })
}

/**
 *
 * Sum the elements in the collection.
 *
 * @param {array} - collection of numbers
 * @return {integer} - total of all numbers in collection
 * @see <a href="https://docs.fauna.com/fauna/current/api/fql/functions/sum">Sum function</a>
 */
function Sum(collection) {
  arity.exact(1, arguments, Sum.name)
  return new Expr({ sum: wrap(collection) })
}

/**
 *
 * Returns the mean of all elements in the collection.
 *
 * @param {array} - collection the numbers
 * @return {float} - the mean of all numbers in the collection
 * @see <a href="https://docs.fauna.com/fauna/current/api/fql/functions/mean">Mean function</a>
 */
function Mean(collection) {
  arity.exact(1, arguments, Mean.name)
  return new Expr({ mean: wrap(collection) })
}

/**
 *
 * Evaluates to true if any element of the collection is true.
 *
 * @param {array} - collection the collection
 * @return {Expr}
 * @see <a href="https://docs.fauna.com/fauna/current/api/fql/functions/any">Any function</a>
 */
function Any(collection) {
  arity.exact(1, arguments, Any.name)
  return new Expr({ any: wrap(collection) })
}

/**
 *
 * Evaluates to true if all elements of the collection are true.
 *
 * @param {array} - collection the collection
 * @return {Expr}
 * @see <a href="https://docs.fauna.com/fauna/current/api/fql/functions/all">All function</a>
 */
function All(collection) {
  arity.exact(1, arguments, All.name)
  return new Expr({ all: wrap(collection) })
}

/**
 * See the [docs](https://app.fauna.com/documentation/reference/queryapi#mathematical-functions).
 *
 * @param {...module:query~ExprArg} terms
 *   The arc cosine of the number
 * @return {Expr}
 */
function Acos(expr) {
  arity.exact(1, arguments, Acos.name)
  return new Expr({ acos: wrap(expr) })
}

/**
 * See the [docs](https://app.fauna.com/documentation/reference/queryapi#mathematical-functions).
 *
 * @param {...module:query~ExprArg} terms
 *   The arc sine of the number
 * @return {Expr}
 */
function Asin(expr) {
  arity.exact(1, arguments, Asin.name)
  return new Expr({ asin: wrap(expr) })
}

/**
 * See the [docs](https://app.fauna.com/documentation/reference/queryapi#mathematical-functions).
 *
 * @param {...module:query~ExprArg} terms
 *   The arc tangent of the number
 * @return {Expr}
 */
function Atan(expr) {
  arity.exact(1, arguments, Atan.name)
  return new Expr({ atan: wrap(expr) })
}

/**
 * See the [docs](https://app.fauna.com/documentation/reference/queryapi#mathematical-functions).
 *
 * @param {...module:query~ExprArg} terms
 *   The cosine of a number
 * @return {Expr}
 */
function Cos(expr) {
  arity.exact(1, arguments, Cos.name)
  return new Expr({ cos: wrap(expr) })
}

/**
 * See the [docs](https://app.fauna.com/documentation/reference/queryapi#mathematical-functions).
 *
 * @param {...module:query~ExprArg} terms
 *   The hyperbolic cosine of the number
 * @return {Expr}
 */
function Cosh(expr) {
  arity.exact(1, arguments, Cosh.name)
  return new Expr({ cosh: wrap(expr) })
}

/**
 * See the [docs](https://app.fauna.com/documentation/reference/queryapi#mathematical-functions).
 *
 * @param {...module:query~ExprArg} terms
 *   Take radians and convert it to degrees 360 degrees = 2 * pi radians
 * @return {Expr}
 */
function Degrees(expr) {
  arity.exact(1, arguments, Degrees.name)
  return new Expr({ degrees: wrap(expr) })
}

/**
 * See the [docs](https://app.fauna.com/documentation/reference/queryapi#mathematical-functions).
 *
 * @param {...module:query~ExprArg} terms
 *   The e raised to an exponent number
 * @return {Expr}
 */
function Exp(expr) {
  arity.exact(1, arguments, Exp.name)
  return new Expr({ exp: wrap(expr) })
}

/**
 * See the [docs](https://app.fauna.com/documentation/reference/queryapi#mathematical-functions).
 *
 * @param {...module:query~ExprArg} terms
 *   A side of the right triangle
 * @param {...module:query~ExprArg} terms
 *   The second side of a right triange, defaults to the first side
 * @return {Expr}
 */
function Hypot(value, side) {
  arity.min(1, arguments, Hypot.name)
  side = defaults(side, null)
  return new Expr(params({ hypot: wrap(value) }, { b: wrap(side) }))
}

/**
 * See the [docs](https://app.fauna.com/documentation/reference/queryapi#mathematical-functions).
 *
 * @param {...module:query~ExprArg} terms
 *   The natural log of the number
 * @return {Expr}
 */
function Ln(expr) {
  arity.exact(1, arguments, Ln.name)
  return new Expr({ ln: wrap(expr) })
}

/**
 * See the [docs](https://app.fauna.com/documentation/reference/queryapi#mathematical-functions).
 *
 * @param {...module:query~ExprArg} terms
 *   The log base 10 of a number
 * @return {Expr}
 */
function Log(expr) {
  arity.exact(1, arguments, Log.name)
  return new Expr({ log: wrap(expr) })
}

/**
 * See the [docs](https://app.fauna.com/documentation/reference/queryapi#mathematical-functions).
 *
 * @param {...module:query~ExprArg} terms
 *   A numbers to raise to the power.
 * @param {...module:query~ExprArg} terms
 *   An optional exponent
 * @return {Expr}
 */
function Pow(value, exponent) {
  arity.min(1, arguments, Pow.name)
  exponent = defaults(exponent, null)
  return new Expr(params({ pow: wrap(value) }, { exp: wrap(exponent) }))
}

/**
 * See the [docs](https://app.fauna.com/documentation/reference/queryapi#mathematical-functions).
 *
 * @param {...module:query~ExprArg} terms
 *   Take degrees and convert the number to radians 2 * pi = 360 degrees
 * @return {Expr}
 */
function Radians(expr) {
  arity.exact(1, arguments, Radians.name)
  return new Expr({ radians: wrap(expr) })
}

/**
 * See the [docs](https://app.fauna.com/documentation/reference/queryapi#mathematical-functions).
 *
 * @param {...module:query~ExprArg} terms
 *   The sine of a number
 * @return {Expr}
 */
function Sin(expr) {
  arity.exact(1, arguments, Sin.name)
  return new Expr({ sin: wrap(expr) })
}

/**
 * See the [docs](https://app.fauna.com/documentation/reference/queryapi#mathematical-functions).
 *
 * @param {...module:query~ExprArg} terms
 *   The hyperbolic sine of a number
 * @return {Expr}
 */
function Sinh(expr) {
  arity.exact(1, arguments, Sinh.name)
  return new Expr({ sinh: wrap(expr) })
}

/**
 * See the [docs](https://app.fauna.com/documentation/reference/queryapi#mathematical-functions).
 *
 * @param {...module:query~ExprArg} terms
 *   The Tangent of a number
 * @return {Expr}
 */
function Tan(expr) {
  arity.exact(1, arguments, Tan.name)
  return new Expr({ tan: wrap(expr) })
}

/**
 * See the [docs](https://app.fauna.com/documentation/reference/queryapi#mathematical-functions).
 *
 * @param {...module:query~ExprArg} terms
 *   The hyberbolic tangent of a number
 * @return {Expr}
 */
function Tanh(expr) {
  arity.exact(1, arguments, Tanh.name)
  return new Expr({ tanh: wrap(expr) })
}

/**
 * See the [docs](https://app.fauna.com/documentation/reference/queryapi#logical-functions).
 *
 * @param {...module:query~ExprArg} terms
 *   A collection of terms to compare.
 * @return {Expr}
 */
function LT() {
  arity.min(1, arguments, LT.name)
  return new Expr({ lt: wrap(varargs(arguments)) })
}

/**
 * See the [docs](https://app.fauna.com/documentation/reference/queryapi#logical-functions).
 *
 * @param {...module:query~ExprArg} terms
 *   A collection of terms to compare.
 * @return {Expr}
 */
function LTE() {
  arity.min(1, arguments, LTE.name)
  return new Expr({ lte: wrap(varargs(arguments)) })
}

/**
 * See the [docs](https://app.fauna.com/documentation/reference/queryapi#logical-functions).
 *
 * @param {...module:query~ExprArg} terms
 *   A collection of terms to compare.
 * @return {Expr}
 */
function GT() {
  arity.min(1, arguments, GT.name)
  return new Expr({ gt: wrap(varargs(arguments)) })
}

/**
 * See the [docs](https://app.fauna.com/documentation/reference/queryapi#logical-functions).
 *
 * @param {...module:query~ExprArg} terms
 *   A collection of terms to compare.
 * @return {Expr}
 */
function GTE() {
  arity.min(1, arguments, GTE.name)
  return new Expr({ gte: wrap(varargs(arguments)) })
}

/**
 * See the [docs](https://app.fauna.com/documentation/reference/queryapi#logical-functions).
 *
 * @param {...module:query~ExprArg} terms
 *   A collection to compute the conjunction of.
 * @return {Expr}
 */
function And() {
  arity.min(1, arguments, And.name)
  return new Expr({ and: wrap(varargs(arguments)) })
}

/**
 * See the [docs](https://app.fauna.com/documentation/reference/queryapi#logical-functions).
 *
 * @param {...module:query~ExprArg} terms
 *   A collection to compute the disjunction of.
 * @return {Expr}
 */
function Or() {
  arity.min(1, arguments, Or.name)
  return new Expr({ or: wrap(varargs(arguments)) })
}

/**
 * See the [docs](https://app.fauna.com/documentation/reference/queryapi#logical-functions).
 *
 * @param {module:query~ExprArg} boolean
 *   A boolean to produce the negation of.
 * @return {Expr}
 */
function Not(boolean) {
  arity.exact(1, arguments, Not.name)
  return new Expr({ not: wrap(boolean) })
}

/**
 * Converts an expression to a string literal.
 *
 * @param {module:query~ExprArg} expression
 *   An expression to convert to a string.
 * @return {Expr}
 */
function ToString(expr) {
  arity.exact(1, arguments, ToString.name)
  return new Expr({ to_string: wrap(expr) })
}

/**
 * Converts an expression to a number literal.
 *
 * @param {module:query~ExprArg} expression
 *   An expression to convert to a number.
 * @return {Expr}
 */
function ToNumber(expr) {
  arity.exact(1, arguments, ToNumber.name)
  return new Expr({ to_number: wrap(expr) })
}

/**
 * Converts an expression to an Object.
 *
 * @param {module:query~ExprArg} expression
 *   An expression to convert to an Object.
 * @return {Expr}
 */
function ToObject(expr) {
  arity.exact(1, arguments, ToObject.name)
  return new Expr({ to_object: wrap(expr) })
}

/**
 * Converts an expression to an Array.
 *
 * @param {module:query~ExprArg} expression
 *   An expression to convert to an Array.
 * @return {Expr}
 */
function ToArray(expr) {
  arity.exact(1, arguments, ToArray.name)
  return new Expr({ to_array: wrap(expr) })
}

/**
 * Converts an expression to a double value, if possible.
 *
 * @param {module:query~ExprArg} expression
 *   An expression to convert to a double.
 * @return {Expr}
 */
function ToDouble(expr) {
  arity.exact(1, arguments, ToDouble.name)
  return new Expr({ to_double: wrap(expr) })
}

/**
 * Converts an expression to an integer value, if possible.
 *
 * @param {module:query~ExprArg} expression
 *   An expression to convert to an integer.
 * @return {Expr}
 */
function ToInteger(expr) {
  arity.exact(1, arguments, ToInteger.name)
  return new Expr({ to_integer: wrap(expr) })
}

/**
 * Converts an expression to a time literal.
 *
 * @param {module:query~ExprArg} expression
 *   An expression to convert to a time.
 * @return {Expr}
 */
function ToTime(expr) {
  arity.exact(1, arguments, ToTime.name)
  return new Expr({ to_time: wrap(expr) })
}

/**
 * Converts an expression evaluating to a time to seconds since epoch.
 *
 * @param {module:query~ExprArg} expression
 *   An expression to convert to seconds numeric value.
 * @return {Expr}
 */
function ToSeconds(expr) {
  arity.exact(1, arguments, ToSeconds.name)
  return new Expr({ to_seconds: wrap(expr) })
}

/**
 * Converts a time expression to milliseconds since the UNIX epoch.
 *
 * @param {module:query~ExprArg} expression
 *   An expression to convert to millisecond numeric value.
 * @return {Expr}
 */
function ToMillis(expr) {
  arity.exact(1, arguments, ToMillis.name)
  return new Expr({ to_millis: wrap(expr) })
}

/**
 * Converts a time expression to microseconds since the UNIX epoch.
 *
 * @param {module:query~ExprArg} expression
 *   An expression to convert to microsecond numeric value.
 * @return {Expr}
 */
function ToMicros(expr) {
  arity.exact(1, arguments, ToMicros.name)
  return new Expr({ to_micros: wrap(expr) })
}

/**
 * Returns a time expression's day of the week following ISO-8601 convention, from 1 (Monday) to 7 (Sunday).
 *
 * @param {module:query~ExprArg} expression
 *   An expression to convert to day of week.
 * @return {Expr}
 */
function DayOfWeek(expr) {
  arity.exact(1, arguments, DayOfWeek.name)
  return new Expr({ day_of_week: wrap(expr) })
}

/**
 * Returns a time expression's day of the year, from 1 to 365, or 366 in a leap year.
 *
 * @param {module:query~ExprArg} expression
 *   An expression to convert to day of year.
 * @return {Expr}
 */
function DayOfYear(expr) {
  arity.exact(1, arguments, DayOfYear.name)
  return new Expr({ day_of_year: wrap(expr) })
}

/**
 * Returns a time expression's day of the month, from 1 to 31.
 *
 * @param {module:query~ExprArg} expression
 *   An expression to convert to day of month.
 * @return {Expr}
 */
function DayOfMonth(expr) {
  arity.exact(1, arguments, DayOfMonth.name)
  return new Expr({ day_of_month: wrap(expr) })
}

/**
 * Returns a time expression's second of the minute, from 0 to 59.
 *
 * @param {module:query~ExprArg} expression
 *   An expression to convert to a hour.
 * @return {Expr}
 */
function Hour(expr) {
  arity.exact(1, arguments, Hour.name)
  return new Expr({ hour: wrap(expr) })
}

/**
 * Returns a time expression's second of the minute, from 0 to 59.
 *
 * @param {module:query~ExprArg} expression
 *   An expression to convert to a month.
 * @return {Expr}
 */
function Minute(expr) {
  arity.exact(1, arguments, Minute.name)
  return new Expr({ minute: wrap(expr) })
}

/**
 * Returns a time expression's second of the minute, from 0 to 59.
 *
 * @param {module:query~ExprArg} expression
 *   An expression to convert to a month.
 * @return {Expr}
 */
function Second(expr) {
  arity.exact(1, arguments, Second.name)
  return new Expr({ second: wrap(expr) })
}

/**
 * Returns a time expression's month of the year, from 1 to 12.
 *
 * @param {module:query~ExprArg} expression
 *   An expression to convert to a month.
 * @return {Expr}
 */
function Month(expr) {
  arity.exact(1, arguments, Month.name)
  return new Expr({ month: wrap(expr) })
}

/**
 * Returns the time expression's year, following the ISO-8601 standard.
 *
 * @param {module:query~ExprArg} expression
 *   An expression to convert to a year.
 * @return {Expr}
 */
function Year(expr) {
  arity.exact(1, arguments, Year.name)
  return new Expr({ year: wrap(expr) })
}

/**
 * Converts an expression to a date literal.
 *
 * @param {module:query~ExprArg} expression
 *   An expression to convert to a date.
 * @return {Expr}
 */
function ToDate(expr) {
  arity.exact(1, arguments, ToDate.name)
  return new Expr({ to_date: wrap(expr) })
}

/**
 * Move database to a new hierarchy.
 *
 * @param {string}  from database reference to be moved.
 * @param {string}  to new parent database reference.
 * @return {Expr}   The expression wrapping the provided object.
 * @see <a href="https://app.fauna.com/documentation/reference/queryapi#write-functions">FaunaDB Write Functions</a>
 */
function MoveDatabase(from, to) {
  arity.exact(2, arguments, MoveDatabase.name)
  return new Expr({ move_database: wrap(from), to: wrap(to) })
}

/**
 * Returns a set of all documents in the given collection.
 * A set must be paginated in order to retrieve its values.
 *
 * @param collection a reference to the collection. Type: Ref
 * @return a new {@link Expr} instance
 * @see #Paginate(Expr)
 */
function Documents(collection) {
  arity.exact(1, arguments, Documents.name)
  return new Expr({ documents: wrap(collection) })
}

/**
 *
 * @param {module:query~ExprArg} expr
 *  An expression (i.e. Set, Page, or Array) to reverse
 * @return {Expr}
 */
function Reverse(expr) {
  arity.exact(1, arguments, Reverse.name)
  return new Expr({ reverse: wrap(expr) })
}

/**
 *
 * @param {module:query~ExprArg} name
 * A string representing an AccessProvider's name
 * @return {Expr}
 */
function AccessProvider(name) {
  arity.exact(1, arguments, AccessProvider.name)
  return new Expr({ access_provider: wrap(name) })
}

// Helpers

/**
 * @ignore
 */
function arity(min, max, args, callerFunc) {
  if (
    (min !== null && args.length < min) ||
    (max !== null && args.length > max)
  ) {
    throw new errors.InvalidArity(min, max, args.length, callerFunc)
  }
}

arity.exact = function(n, args, callerFunc) {
  arity(n, n, args, callerFunc)
}
arity.max = function(n, args, callerFunc) {
  arity(null, n, args, callerFunc)
}
arity.min = function(n, args, callerFunc) {
  arity(n, null, args, callerFunc)
}
arity.between = function(min, max, args, callerFunc) {
  arity(min, max, args, callerFunc)
}

/** Adds optional parameters to the query.
 *
 * @ignore
 * */
function params(mainParams, optionalParams) {
  for (var key in optionalParams) {
    var val = optionalParams[key]
    if (val !== null) {
      mainParams[key] = val
    }
  }
  return mainParams
}

/**
 * Called on rest arguments.
 * This ensures that a single value passed is not put in an array, so
 * `query.add([1, 2])` will work as well as `query.add(1, 2)`.
 *
 * @ignore
 */
function varargs(values) {
  var valuesAsArr = Array.isArray(values)
    ? values
    : Array.prototype.slice.call(values)
  return values.length === 1 ? values[0] : valuesAsArr
}

/**
 * @ignore
 */
function argsToArray(args) {
  var rv = []
  rv.push.apply(rv, args)
  return rv
}

/**
 * @ignore
 */
function defaults(param, def) {
  if (param === undefined) {
    return def
  } else {
    return param
  }
}

/**
 * Wraps an object as an Expression. This will automatically wrap any bare objects with
 * the appropriate {@link object} escaping.
 * @param {Object} obj
 *  The object to be wrapped as an Expression.
 * @returns {Expr}
 *   The expression wrapping the provided object.
 * @private
 */
function wrap(obj) {
  arity.exact(1, arguments, wrap.name)
  if (obj === null) {
    return null
  } else if (
    obj instanceof Expr ||
    util.checkInstanceHasProperty(obj, '_isFaunaExpr')
  ) {
    return obj
  } else if (typeof obj === 'symbol') {
    return obj.toString().replace(/Symbol\((.*)\)/, function(str, symbol) {
      return symbol
    })
  } else if (typeof obj === 'function') {
    return Lambda(obj)
  } else if (Array.isArray(obj)) {
    return new Expr(
      obj.map(function(elem) {
        return wrap(elem)
      })
    )
  } else if (obj instanceof Uint8Array || obj instanceof ArrayBuffer) {
    return new values.Bytes(obj)
  } else if (typeof obj === 'object') {
    return new Expr({ object: wrapValues(obj) })
  } else {
    return obj
  }
}

/**
 * Wraps all of the values of a provided Object, while leaving the parent object unwrapped.
 * @param {Object} obj
 *  The object whose values are to be wrapped as Expressions.
 * @returns {Object}
 *  A copy of the provided object, with the values wrapped as Expressions.
 * @private
 */
function wrapValues(obj) {
  if (obj !== null) {
    var rv = {}

    Object.keys(obj).forEach(function(key) {
      rv[key] = wrap(obj[key])
    })

    return rv
  } else {
    return null
  }
}

module.exports = {
  Ref: Ref,
  Bytes: Bytes,
  Abort: Abort,
  At: At,
  Let: Let,
  Var: Var,
  If: If,
  Do: Do,
  Object: objectFunction,
  Lambda: Lambda,
  Call: Call,
  Query: Query,
  Map: Map,
  Foreach: Foreach,
  Filter: Filter,
  Take: Take,
  Drop: Drop,
  Prepend: Prepend,
  Append: Append,
  IsEmpty: IsEmpty,
  IsNonEmpty: IsNonEmpty,
  IsNumber: IsNumber,
  IsDouble: IsDouble,
  IsInteger: IsInteger,
  IsBoolean: IsBoolean,
  IsNull: IsNull,
  IsBytes: IsBytes,
  IsTimestamp: IsTimestamp,
  IsDate: IsDate,
  IsString: IsString,
  IsArray: IsArray,
  IsObject: IsObject,
  IsRef: IsRef,
  IsSet: IsSet,
  IsDoc: IsDoc,
  IsLambda: IsLambda,
  IsCollection: IsCollection,
  IsDatabase: IsDatabase,
  IsIndex: IsIndex,
  IsFunction: IsFunction,
  IsKey: IsKey,
  IsToken: IsToken,
  IsCredentials: IsCredentials,
  IsRole: IsRole,
  Get: Get,
  KeyFromSecret: KeyFromSecret,
  Reduce: Reduce,
  Paginate: Paginate,
  Exists: Exists,
  Create: Create,
  Update: Update,
  Replace: Replace,
  Delete: Delete,
  Insert: Insert,
  Remove: Remove,
  CreateClass: deprecate(
    CreateClass,
    'CreateClass() is deprecated, use CreateCollection() instead'
  ),
  CreateCollection: CreateCollection,
  CreateDatabase: CreateDatabase,
  CreateIndex: CreateIndex,
  CreateKey: CreateKey,
  CreateFunction: CreateFunction,
  CreateRole: CreateRole,
  CreateAccessProvider: CreateAccessProvider,
  Singleton: Singleton,
  Events: Events,
  Match: Match,
  Union: Union,
  Merge: Merge,
  Intersection: Intersection,
  Difference: Difference,
  Distinct: Distinct,
  Join: Join,
  Range: Range,
  Login: Login,
  Logout: Logout,
  Identify: Identify,
<<<<<<< HEAD
  Identity: Identity,
  HasIdentity: deprecate(
    HasIdentity,
    'HasIdentity() is deprecated, use HasCurrentIdentity() instead'
  ),
  HasCurrentIdentity: HasCurrentIdentity,
=======
  Identity: deprecate(
    Identity,
    'Identity() is deprecated, use CurrentIdentity() instead'
  ),
  CurrentIdentity: CurrentIdentity,
  HasIdentity: HasIdentity,
>>>>>>> 3dc29700
  Concat: Concat,
  Casefold: Casefold,
  ContainsStr: ContainsStr,
  ContainsStrRegex: ContainsStrRegex,
  StartsWith: StartsWith,
  EndsWith: EndsWith,
  FindStr: FindStr,
  FindStrRegex: FindStrRegex,
  Length: Length,
  LowerCase: LowerCase,
  LTrim: LTrim,
  NGram: NGram,
  Repeat: Repeat,
  ReplaceStr: ReplaceStr,
  ReplaceStrRegex: ReplaceStrRegex,
  RegexEscape: RegexEscape,
  RTrim: RTrim,
  Space: Space,
  SubString: SubString,
  TitleCase: TitleCase,
  Trim: Trim,
  UpperCase: UpperCase,
  Format: Format,
  Time: Time,
  TimeAdd: TimeAdd,
  TimeSubtract: TimeSubtract,
  TimeDiff: TimeDiff,
  Epoch: Epoch,
  Date: Date,
  Now: Now,
  NextId: deprecate(NextId, 'NextId() is deprecated, use NewId() instead'),
  NewId: NewId,
  Database: Database,
  Index: Index,
  Class: deprecate(Class, 'Class() is deprecated, use Collection() instead'),
  Collection: Collection,
  Function: FunctionFn,
  Role: Role,
  AccessProviders: AccessProviders,
  Classes: deprecate(
    Classes,
    'Classes() is deprecated, use Collections() instead'
  ),
  Collections: Collections,
  Databases: Databases,
  Indexes: Indexes,
  Functions: Functions,
  Roles: Roles,
  Keys: Keys,
  Tokens: Tokens,
  Credentials: Credentials,
  Equals: Equals,
  Contains: deprecate(
    Contains,
    'Contains() is deprecated, use ContainsPath() instead'
  ),
  ContainsPath: ContainsPath,
  ContainsField: ContainsField,
  ContainsValue: ContainsValue,
  Select: Select,
  SelectAll: deprecate(SelectAll, 'SelectAll() is deprecated. Avoid use.'),
  Abs: Abs,
  Add: Add,
  BitAnd: BitAnd,
  BitNot: BitNot,
  BitOr: BitOr,
  BitXor: BitXor,
  Ceil: Ceil,
  Divide: Divide,
  Floor: Floor,
  Max: Max,
  Min: Min,
  Modulo: Modulo,
  Multiply: Multiply,
  Round: Round,
  Subtract: Subtract,
  Sign: Sign,
  Sqrt: Sqrt,
  Trunc: Trunc,
  Count: Count,
  Sum: Sum,
  Mean: Mean,
  Any: Any,
  All: All,
  Acos: Acos,
  Asin: Asin,
  Atan: Atan,
  Cos: Cos,
  Cosh: Cosh,
  Degrees: Degrees,
  Exp: Exp,
  Hypot: Hypot,
  Ln: Ln,
  Log: Log,
  Pow: Pow,
  Radians: Radians,
  Sin: Sin,
  Sinh: Sinh,
  Tan: Tan,
  Tanh: Tanh,
  LT: LT,
  LTE: LTE,
  GT: GT,
  GTE: GTE,
  And: And,
  Or: Or,
  Not: Not,
  ToString: ToString,
  ToNumber: ToNumber,
  ToObject: ToObject,
  ToArray: ToArray,
  ToDouble: ToDouble,
  ToInteger: ToInteger,
  ToTime: ToTime,
  ToSeconds: ToSeconds,
  ToMicros: ToMicros,
  ToMillis: ToMillis,
  DayOfMonth: DayOfMonth,
  DayOfWeek: DayOfWeek,
  DayOfYear: DayOfYear,
  Second: Second,
  Minute: Minute,
  Hour: Hour,
  Month: Month,
  Year: Year,
  ToDate: ToDate,
  MoveDatabase: MoveDatabase,
  Documents: Documents,
  Reverse: Reverse,
  AccessProvider: AccessProvider,
  wrap: wrap,
}<|MERGE_RESOLUTION|>--- conflicted
+++ resolved
@@ -3148,21 +3148,16 @@
   Login: Login,
   Logout: Logout,
   Identify: Identify,
-<<<<<<< HEAD
-  Identity: Identity,
+  Identity: deprecate(
+    Identity,
+    'Identity() is deprecated, use CurrentIdentity() instead'
+  ),
+  CurrentIdentity: CurrentIdentity,
   HasIdentity: deprecate(
     HasIdentity,
     'HasIdentity() is deprecated, use HasCurrentIdentity() instead'
   ),
   HasCurrentIdentity: HasCurrentIdentity,
-=======
-  Identity: deprecate(
-    Identity,
-    'Identity() is deprecated, use CurrentIdentity() instead'
-  ),
-  CurrentIdentity: CurrentIdentity,
-  HasIdentity: HasIdentity,
->>>>>>> 3dc29700
   Concat: Concat,
   Casefold: Casefold,
   ContainsStr: ContainsStr,
